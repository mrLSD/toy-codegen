//! # Semantic State
//! Semantic state generation based on semantic `AST`.

use anyhow::bail;
<<<<<<< HEAD
use semantic_analyzer::ast::{self, Ident};
=======
use semantic_analyzer::ast;
use semantic_analyzer::ast::Ident;
>>>>>>> 2e62b488
use semantic_analyzer::semantic::State;
use semantic_analyzer::types::error::StateErrorResult;
use thiserror::Error;

/// Semantic state processing errors
#[derive(Debug, Error)]
pub enum SemanticError {
    #[error("Semantic analyzer errors count: {:?}", .0.len())]
    SemanticAnalyze(Vec<StateErrorResult>),
}

/// Init Semantic state. As source used custom semantic `AST`.
/// And applied semantic-analyzer processing with result of `SemanticState`.
pub fn semantic_state() -> anyhow::Result<State> {
    let content: ast::Main = vec![ast::MainStatement::Function(ast::FunctionStatement {
        name: ast::FunctionName::new(Ident::new("calculation")),
        result_type: ast::Type::Primitive(ast::PrimitiveTypes::I32),
        parameters: vec![ast::FunctionParameter {
            name: ast::ParameterName::new(Ident::new("x")),
            parameter_type: ast::Type::Primitive(ast::PrimitiveTypes::I32),
        }],
        body: vec![
            ast::BodyStatement::LetBinding(ast::LetBinding {
                name: ast::ValueName::new(Ident::new("y")),
                mutable: true,
                value_type: Some(ast::Type::Primitive(ast::PrimitiveTypes::I32)),
                value: Box::new(ast::Expression {
                    expression_value: ast::ExpressionValue::PrimitiveValue(
                        ast::PrimitiveValue::I32(12),
                    ),
                    operation: Some((
                        ast::ExpressionOperations::Plus,
                        Box::new(ast::Expression {
                            expression_value: ast::ExpressionValue::ValueName(ast::ValueName::new(
                                Ident::new("x"),
                            )),
                            operation: Some((
                                ast::ExpressionOperations::Multiply,
                                Box::new(ast::Expression {
                                    expression_value: ast::ExpressionValue::PrimitiveValue(
<<<<<<< HEAD
                                        ast::PrimitiveValue::I32(2),
=======
                                        ast::PrimitiveValue::I8(2),
>>>>>>> 2e62b488
                                    ),
                                    operation: None,
                                }),
                            )),
                        }),
                    )),
                }),
            }),
            ast::BodyStatement::Binding(ast::Binding {
                name: ast::ValueName::new(Ident::new("y")),
                value: Box::new(ast::Expression {
                    expression_value: ast::ExpressionValue::ValueName(ast::ValueName::new(
                        Ident::new("y"),
                    )),
                    operation: Some((
                        ast::ExpressionOperations::Plus,
                        Box::new(ast::Expression {
                            expression_value: ast::ExpressionValue::ValueName(ast::ValueName::new(
                                Ident::new("x"),
                            )),
                            operation: None,
                        }),
                    )),
                }),
            }),
            ast::BodyStatement::Return(ast::Expression {
                expression_value: ast::ExpressionValue::ValueName(ast::ValueName::new(Ident::new(
                    "y",
                ))),
                operation: None,
            }),
        ],
    })];
    let mut state = State::new();
    state.run(&content);
    if !state.errors.is_empty() {
        println!("{:#?}", state.errors);
        bail!(SemanticError::SemanticAnalyze(state.errors));
    }
    Ok(state)
}<|MERGE_RESOLUTION|>--- conflicted
+++ resolved
@@ -2,12 +2,7 @@
 //! Semantic state generation based on semantic `AST`.
 
 use anyhow::bail;
-<<<<<<< HEAD
 use semantic_analyzer::ast::{self, Ident};
-=======
-use semantic_analyzer::ast;
-use semantic_analyzer::ast::Ident;
->>>>>>> 2e62b488
 use semantic_analyzer::semantic::State;
 use semantic_analyzer::types::error::StateErrorResult;
 use thiserror::Error;
@@ -48,11 +43,7 @@
                                 ast::ExpressionOperations::Multiply,
                                 Box::new(ast::Expression {
                                     expression_value: ast::ExpressionValue::PrimitiveValue(
-<<<<<<< HEAD
                                         ast::PrimitiveValue::I32(2),
-=======
-                                        ast::PrimitiveValue::I8(2),
->>>>>>> 2e62b488
                                     ),
                                     operation: None,
                                 }),
